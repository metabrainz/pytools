--- conflicted
+++ resolved
@@ -19,21 +19,10 @@
 import redis
 import msgpack
 
-<<<<<<< HEAD
 
 _r: redis.StrictRedis = None
 _glob_namespace: str = None
 
-
-=======
-_r = None  # type: redis.StrictRedis
-_glob_namespace = None  # type: str
-_ns_versions_loc = None  # type: str
-
-SHA1_LENGTH = 40
-MAX_KEY_LENGTH = 250
-NS_VERSIONS_LOC_DIR = "namespace_versions"
->>>>>>> 8d2b5e48
 NS_REGEX = re.compile('[a-zA-Z0-9_-]+$')
 CONTENT_ENCODING = "utf-8"
 ENCODING_ASCII = "ascii"
@@ -58,11 +47,6 @@
     )
 
     _glob_namespace = namespace + ":"
-<<<<<<< HEAD
-=======
-    if len(_glob_namespace) + SHA1_LENGTH > MAX_KEY_LENGTH:
-        raise ValueError("Namespace is too long.")
->>>>>>> 8d2b5e48
 
 
 def init_required(f):
